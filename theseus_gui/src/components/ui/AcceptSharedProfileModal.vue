--- conflicted
+++ resolved
@@ -10,18 +10,9 @@
 
 defineExpose({
   async show(event) {
-<<<<<<< HEAD
-    linkId.value = event.id
-    sharedProfile.value = await useFetch(
-      `https://staging-api.modrinth.com/_internal/share/${encodeURIComponent(event.id)}`,
-      'shared profile'
-    )
-
-=======
     console.log('showing accept shared profile modal', event)
     linkId.value = event.link
     sharedProfile.value = await share_get_link_id(linkId.value).catch(handleError)
->>>>>>> 1018d05e
     confirmModal.value.show()
     console.log('sharedProfile')
   },
