--- conflicted
+++ resolved
@@ -5,17 +5,10 @@
 theseus_gui/generated/
 WixTools
 .direnv/
-<<<<<<< HEAD
 .DS_Store
 .pnpm-debug.log
-=======
->>>>>>> 39518b9d
 
 [#]*[#]
 
 # TEMPORARY: ignore my test instance and metadata
-<<<<<<< HEAD
 theseus_cli/foo
-=======
-theseus_cli/foo
->>>>>>> 39518b9d
